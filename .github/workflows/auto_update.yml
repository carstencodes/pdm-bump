--- conflicted
+++ resolved
@@ -115,15 +115,4 @@
           title: ${{ env.GIT_PDM_TITLE }}
           body: ${{ env.PDM_PACKAGES_TO_UPDATE }}
           assignees: ${{ github.repository_owner }}
-<<<<<<< HEAD
-          draft: true
-=======
-      - name: Close Pull request automatically, if it succeeds
-        uses: peter-evans/enable-pull-request-automerge@v3
-        if: ${{ steps.detect-changes.outputs.changed == 'true' }}
-        with:
-          token: ${{ secrets.GITHUB_TOKEN }}
-          pull-request-number: ${{ steps.create-pr.outputs.pull-request-number }}
-          merge-method: rebase
-          delete-branch: true
->>>>>>> 31cb62aa
+          draft: true